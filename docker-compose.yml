networks:
  arquitectura_network:
    driver: bridge

volumes:
  mongodb_data:
  mongodb_config:

services:
  mongodb:
<<<<<<< HEAD
    build:
      context: ./MongoDB
      dockerfile: Dockerfile
=======
    image: mongo:7
>>>>>>> bc38bf3a
    container_name: arquitectura_mongodb
    restart: unless-stopped
    ports: ["27017:27017"]
    environment:
      MONGO_INITDB_ROOT_USERNAME: admin
      MONGO_INITDB_ROOT_PASSWORD: admin123
      MONGO_INITDB_DATABASE: admin
    volumes:
      - mongodb_data:/data/db
      - mongodb_config:/data/configdb
      - ./MongoDB/mongo-init.js:/docker-entrypoint-initdb.d/mongo-init.js:ro
    networks: [arquitectura_network]
    healthcheck:
      test:
        [
          "CMD",
          "mongosh",
          "--username", "admin",
          "--password", "admin123",
          "--authenticationDatabase", "admin",
          "--eval", "db.adminCommand('ping')"
        ]
      interval: 10s
      timeout: 5s
      retries: 10
      start_period: 50s

  mongo-express:
    image: mongo-express:1.0.2-20
    container_name: mongo_express_ui
    restart: unless-stopped
    ports: ["8081:8081"]
    environment:
      ME_CONFIG_MONGODB_ADMINUSERNAME: admin
      ME_CONFIG_MONGODB_ADMINPASSWORD: admin123
      ME_CONFIG_MONGODB_URL: mongodb://admin:admin123@mongodb:27017/
      ME_CONFIG_BASICAUTH_USERNAME: admin
      ME_CONFIG_BASICAUTH_PASSWORD: admin123
    depends_on:
      mongodb:
        condition: service_healthy
    networks: [arquitectura_network]

  bus:
    build:
      context: ./BUS
      dockerfile: Dockerfile
    container_name: arquitectura_bus
    restart: unless-stopped
    ports: ["5000:5000"]
    environment:
      BUS_HOST: 0.0.0.0
      BUS_PORT: 5000
      PYTHONUNBUFFERED: 1
    networks: [arquitectura_network]
    healthcheck:
      test: ["CMD", "python", "-c", "import socket; s=socket.socket(); s.connect(('localhost',5000)); s.close()"]
      interval: 30s
      timeout: 10s
      retries: 3
      start_period: 5s

<<<<<<< HEAD
  # ==========================================
  # SERVICIO: LLAMADAS
  # ==========================================
  servicio-llamadas:
    build:
      context: ./Servicios
      dockerfile: Dockerfile
    container_name: servicio_llamadas
=======
  servicio-autenticacion:
    build: { context: ./Servicios, dockerfile: Dockerfile }
    container_name: servicio_autenticacion
>>>>>>> bc38bf3a
    restart: unless-stopped
    environment:
      BUS_HOST: bus
      BUS_PORT: 5000
      # URI sin DB, con authSource=admin. La DB real va por MONGO_DB:
      MONGO_URI: mongodb://app_user:app_password_123@mongodb:27017/?authSource=admin
      MONGO_DB: usuarios_db
      PYTHONUNBUFFERED: 1
    command: python -u auth/Autenticacion.py
    depends_on:
      mongodb: { condition: service_healthy }
      bus: { condition: service_healthy }
    networks: [arquitectura_network]

<<<<<<< HEAD
  # ==========================================
  # SERVICIO: AUTENTICACIÓN
  # ==========================================
  servicio-autenticacion:
    build:
      context: ./Servicios
      dockerfile: Dockerfile
    container_name: servicio_autenticacion
=======
  servicio-mensajeria:
    build: { context: ./Servicios, dockerfile: Dockerfile }
    container_name: servicio_mensajeria
>>>>>>> bc38bf3a
    restart: unless-stopped
    environment:
      BUS_HOST: bus
      BUS_PORT: 5000
      MONGO_URI: mongodb://app_user:app_password_123@mongodb:27017/?authSource=admin
      MONGO_DB: mensajes_db
      PYTHONUNBUFFERED: 1
    command: python -u messages/Mensajeria.py
    depends_on:
      mongodb: { condition: service_healthy }
      bus: { condition: service_healthy }
    networks: [arquitectura_network]

<<<<<<< HEAD
  # ==========================================
  # SERVICIO: MENSAJERÍA
  # ==========================================
  servicio-mensajeria:
    build:
      context: ./Servicios
      dockerfile: Dockerfile
    container_name: servicio_mensajeria
=======
  servicio-llamadas:
    build: { context: ./Servicios, dockerfile: Dockerfile }
    container_name: servicio_llamadas
>>>>>>> bc38bf3a
    restart: unless-stopped
    environment:
      BUS_HOST: bus
      BUS_PORT: 5000
      PYTHONUNBUFFERED: 1
    command: python -u calls/Llamadas.py
    depends_on:
      bus: { condition: service_healthy }
    networks: [arquitectura_network]

  servicio-registro-llamadas:
    build: { context: ./Servicios, dockerfile: Dockerfile }
    container_name: servicio_registro_llamadas
    restart: unless-stopped
    environment:
      BUS_HOST: bus
      BUS_PORT: 5000
      MONGO_URI: mongodb://app_user:app_password_123@mongodb:27017/?authSource=admin
      MONGO_DB: llamadas_db
      PYTHONUNBUFFERED: 1
    command: python -u calls/Registro_llamadas.py
    depends_on:
      mongodb: { condition: service_healthy }
      bus: { condition: service_healthy }
    networks: [arquitectura_network]

  servicio-administracion:
<<<<<<< HEAD
    build:
      context: ./Servicios
      dockerfile: Dockerfile
=======
    build: { context: ./Servicios, dockerfile: Dockerfile }
>>>>>>> bc38bf3a
    container_name: servicio_administracion
    restart: unless-stopped
    environment:
      BUS_HOST: bus
      BUS_PORT: 5000
      MONGO_URI: mongodb://app_user:app_password_123@mongodb:27017/?authSource=admin
      MONGO_DB: usuarios_db
      PYTHONUNBUFFERED: 1
    command: python -u admin/Administrador.py
    depends_on:
      mongodb: { condition: service_healthy }
      bus: { condition: service_healthy }
    networks: [arquitectura_network]

<<<<<<< HEAD
  # ==========================================
  # SERVICIO: REGISTRO DE LLAMADAS
  # ==========================================
  servicio-registro-llamadas:
    build:
      context: ./Servicios
      dockerfile: Dockerfile
    container_name: servicio_registro_llamadas
=======
  servicio-contactos:
    build: { context: ./Servicios, dockerfile: Dockerfile }
    container_name: servicio_contactos
>>>>>>> bc38bf3a
    restart: unless-stopped
    environment:
      BUS_HOST: bus
      BUS_PORT: 5000
      # Contactos usará la colección 'contactos' dentro de usuarios_db
      MONGO_URI: mongodb://app_user:app_password_123@mongodb:27017/?authSource=admin
      MONGO_DB: usuarios_db
      MONGO_COLL: contactos
      RUN_TESTS: "0"
      PYTHONUNBUFFERED: 1
    command: python -u contacts/Contactos.py
    depends_on:
      mongodb: { condition: service_healthy }
      bus: { condition: service_healthy }
    networks: [arquitectura_network]<|MERGE_RESOLUTION|>--- conflicted
+++ resolved
@@ -8,13 +8,7 @@
 
 services:
   mongodb:
-<<<<<<< HEAD
-    build:
-      context: ./MongoDB
-      dockerfile: Dockerfile
-=======
     image: mongo:7
->>>>>>> bc38bf3a
     container_name: arquitectura_mongodb
     restart: unless-stopped
     ports: ["27017:27017"]
@@ -77,20 +71,9 @@
       retries: 3
       start_period: 5s
 
-<<<<<<< HEAD
-  # ==========================================
-  # SERVICIO: LLAMADAS
-  # ==========================================
-  servicio-llamadas:
-    build:
-      context: ./Servicios
-      dockerfile: Dockerfile
-    container_name: servicio_llamadas
-=======
   servicio-autenticacion:
     build: { context: ./Servicios, dockerfile: Dockerfile }
     container_name: servicio_autenticacion
->>>>>>> bc38bf3a
     restart: unless-stopped
     environment:
       BUS_HOST: bus
@@ -105,20 +88,9 @@
       bus: { condition: service_healthy }
     networks: [arquitectura_network]
 
-<<<<<<< HEAD
-  # ==========================================
-  # SERVICIO: AUTENTICACIÓN
-  # ==========================================
-  servicio-autenticacion:
-    build:
-      context: ./Servicios
-      dockerfile: Dockerfile
-    container_name: servicio_autenticacion
-=======
   servicio-mensajeria:
     build: { context: ./Servicios, dockerfile: Dockerfile }
     container_name: servicio_mensajeria
->>>>>>> bc38bf3a
     restart: unless-stopped
     environment:
       BUS_HOST: bus
@@ -132,20 +104,9 @@
       bus: { condition: service_healthy }
     networks: [arquitectura_network]
 
-<<<<<<< HEAD
-  # ==========================================
-  # SERVICIO: MENSAJERÍA
-  # ==========================================
-  servicio-mensajeria:
-    build:
-      context: ./Servicios
-      dockerfile: Dockerfile
-    container_name: servicio_mensajeria
-=======
   servicio-llamadas:
     build: { context: ./Servicios, dockerfile: Dockerfile }
     container_name: servicio_llamadas
->>>>>>> bc38bf3a
     restart: unless-stopped
     environment:
       BUS_HOST: bus
@@ -173,13 +134,7 @@
     networks: [arquitectura_network]
 
   servicio-administracion:
-<<<<<<< HEAD
-    build:
-      context: ./Servicios
-      dockerfile: Dockerfile
-=======
     build: { context: ./Servicios, dockerfile: Dockerfile }
->>>>>>> bc38bf3a
     container_name: servicio_administracion
     restart: unless-stopped
     environment:
@@ -194,20 +149,9 @@
       bus: { condition: service_healthy }
     networks: [arquitectura_network]
 
-<<<<<<< HEAD
-  # ==========================================
-  # SERVICIO: REGISTRO DE LLAMADAS
-  # ==========================================
-  servicio-registro-llamadas:
-    build:
-      context: ./Servicios
-      dockerfile: Dockerfile
-    container_name: servicio_registro_llamadas
-=======
   servicio-contactos:
     build: { context: ./Servicios, dockerfile: Dockerfile }
     container_name: servicio_contactos
->>>>>>> bc38bf3a
     restart: unless-stopped
     environment:
       BUS_HOST: bus
